--- conflicted
+++ resolved
@@ -504,15 +504,9 @@
         "pk": "apparel",
         "fields": {
             "name": "Apparel",
-<<<<<<< HEAD
-            "description": "All clothing items",
-            "parentCategoryId": null
-    }
-=======
             "description": "Apparel",
             "parentCategory": null
         }
->>>>>>> 10201c1d
     },
     {
         "model": "base.CategoryModel",
