--- conflicted
+++ resolved
@@ -23,11 +23,8 @@
     featured    = models.BooleanField(default=False)
     avgRating   = models.FloatField(null=True, blank=True, db_column="avgRating")
     category    = models.ForeignKey(CategoryModel, to_field="internalName", db_column="categoryId", related_name="category", on_delete=models.CASCADE)
-<<<<<<< HEAD
     locations = models.ManyToManyField('LocationModel', related_name='products', blank=True)
     isActive = models.BooleanField(default=True)
-=======
->>>>>>> 558ab4af
 
 
     class Meta:
