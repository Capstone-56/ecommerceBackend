--- conflicted
+++ resolved
@@ -245,7 +245,6 @@
 
     def get_totalPrice(self, obj):
         return obj.quantity * obj.productItem.price
-<<<<<<< HEAD
 
 
 class ShippingVendorSerializer(serializers.ModelSerializer):
@@ -456,7 +455,6 @@
             OrderItemModel.objects.create(order=order, **item_data)
         
         return order
-=======
     
 class VariationTypeSerializer(serializers.ModelSerializer):
     variant_values = serializers.SerializerMethodField()
@@ -471,5 +469,4 @@
         return [
             {"value": variant.value, "id": variant.id}
             for variant in variations
-        ]
->>>>>>> fc80e500
+        ]