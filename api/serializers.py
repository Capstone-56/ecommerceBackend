from collections import defaultdict
from rest_framework import serializers
from base.models import *

"""
Serializers for the corresponding models.
Converts model instances to and from JSON format for API interactions.
"""

class AddressSerializer(serializers.ModelSerializer):
    class Meta:
        model = AddressModel
        fields = ["addressLine", "city", "postcode", "state", "country"]


class UserAddressSerializer(serializers.ModelSerializer):
    address = AddressSerializer(read_only=True)

    class Meta:
        model = UserAddressModel
        fields = ["id", "address", "isDefault"]


class UserModelSerializer(serializers.ModelSerializer):
    password = serializers.CharField(write_only=True)
    isActive = serializers.BooleanField(source="is_active", read_only=True)
    isStaff = serializers.BooleanField(source="is_staff", read_only=True)
    isSuperuser = serializers.BooleanField(source="is_superuser", read_only=True)
    addresses = UserAddressSerializer(
        many=True,
        read_only=True,
        source="user_addresses"  # must match the related_name on UserAddressModel.user
    )

    class Meta:
        model = UserModel
        fields = [
            "id", "username", "email", "firstName", "lastName", "addresses",
            "phone", "password", "role", "isActive", "isStaff", "isSuperuser"
        ]

    def create(self, validated_data):
        password = validated_data.pop("password")
        user = UserModel(**validated_data)
        user.set_password(password)
        user.save()
        return user

class ProductConfigSerializer(serializers.ModelSerializer):
    variant = serializers.PrimaryKeyRelatedField(queryset=VariantModel.objects.all())

    class Meta:
        model = ProductConfigModel
        fields = ['variant']

class ProductItemSerializer(serializers.ModelSerializer):
    imageUrls = serializers.ListField(child=serializers.CharField(max_length=1000), required=False)
    variations = ProductConfigSerializer(many=True, write_only=True)

    class Meta:
        model = ProductItemModel
        fields = ['sku', 'stock', 'price', 'imageUrls', 'variations']
    
class ProductModelSerializer(serializers.ModelSerializer):
    price = serializers.SerializerMethodField()
    variations = serializers.SerializerMethodField()
    category = serializers.SlugRelatedField(slug_field='internalName', queryset=CategoryModel.objects.all())
    product_items = ProductItemSerializer(many=True, write_only=True)

    class Meta:
        model = ProductModel
        fields = [
            "id",
            "name",
            "description",
            "images",
            "featured",
            "avgRating",
            "price",
            "category",
            "product_items",
            "variations"
        ]
    
    # Retrieve the price of an object based on the sorting context. If the sort is set to priceDesc, then the max_price is appended.
    def get_price(self, obj):
        sort = self.context.get("sort")
        if sort == "priceDesc":
            return getattr(obj, "maxPrice", None)
        elif sort =="priceAsc":
            # Default to min_price if priceAsc or no sort.
            return getattr(obj, "minPrice", None)
        
        # For product details it needs to be returned like this. Otherwise,
        # the price field won't be populated.
        return obj.items.values_list("price", flat=True).first()

    # Retrieve variations for the given product.
    def get_variations(self, obj):
        variants = VariantModel.objects.filter(
            productconfigmodel__productItem__product=obj
        ).select_related('variationType').distinct()

        grouped = defaultdict(list)
        for variant in variants:
            grouped[variant.variationType.name].append(variant.value)
        return grouped
    
<<<<<<< HEAD
    def create(self, validated_data):
        """
        Creates an entry into the product table, productItem table from the internal list of product information,
        and also productConfig table for the variations provided when creating a product e.g. "Blue", "M".
        """
        product_list_data = validated_data.pop('product_items')
        product = ProductModel.objects.create(**validated_data)
        for internal_product_info in product_list_data:
            variations_data = internal_product_info.pop('variations')
            product_item = ProductItemModel.objects.create(product=product, **internal_product_info)
            for variant in variations_data:
                ProductConfigModel.objects.create(productItem=product_item, **variant)
        return product
=======

class ProductItemModelSerializer(serializers.ModelSerializer):
    product = ProductModelSerializer(read_only=True)
    
    class Meta:
        model = ProductItemModel
        fields = ["id", "product", "sku", "stock", "price", "imageUrls"]

>>>>>>> 7ee43a6e

class CategoryModelSerializer(serializers.ModelSerializer):
    breadcrumb = serializers.SerializerMethodField()
    children = serializers.SerializerMethodField()

    class Meta:
        model = CategoryModel
        fields = ["internalName", "name", "description", "parentCategory", "breadcrumb", "children"]

    def __init__(self, *args, **kwargs):
        super().__init__(*args, **kwargs)
        view = self.context.get("view", None)
        if getattr(view, "action", None) == "list":
            # remove breadcrumb, description & parentCategory entirely
            # this is to save the amount of data returned when called GET /api/category
            # if we don't exclude these fields, the trees when growing too large
            # can make this API call returns a huge chunk of data
            # and freezes the browser
            self.fields.pop("breadcrumb", None)
            self.fields.pop("description", None)
            self.fields.pop("parentCategory", None)

    def get_breadcrumb(self, obj):
        # MPTTModel provides get_ancestors()
        return [
            {"name": anc.name, "internalName": anc.internalName}
            for anc in obj.get_ancestors(include_self=True)
        ]

    def get_children(self, obj):
        # Recursively serialize children categories
        children = obj.__class__.objects.filter(parentCategory=obj.internalName)
        return CategoryModelSerializer(children, many=True, context=self.context).data


class CartItemSerializer(serializers.ModelSerializer):
    productItem = ProductItemModelSerializer(read_only=True)
    quantity = serializers.IntegerField(min_value=1)

    # readonly, computed property that returns the total price of the item
    totalPrice = serializers.SerializerMethodField()

    class Meta:
        model = ShoppingCartItemModel
        fields = ["id", "productItem", "quantity", "totalPrice"]

    def get_totalPrice(self, obj):
        return obj.quantity * obj.productItem.price<|MERGE_RESOLUTION|>--- conflicted
+++ resolved
@@ -53,7 +53,7 @@
         model = ProductConfigModel
         fields = ['variant']
 
-class ProductItemSerializer(serializers.ModelSerializer):
+class ProductItemModelSerializer(serializers.ModelSerializer):
     imageUrls = serializers.ListField(child=serializers.CharField(max_length=1000), required=False)
     variations = ProductConfigSerializer(many=True, write_only=True)
 
@@ -65,7 +65,7 @@
     price = serializers.SerializerMethodField()
     variations = serializers.SerializerMethodField()
     category = serializers.SlugRelatedField(slug_field='internalName', queryset=CategoryModel.objects.all())
-    product_items = ProductItemSerializer(many=True, write_only=True)
+    product_items = ProductItemModelSerializer(many=True, write_only=True)
 
     class Meta:
         model = ProductModel
@@ -106,7 +106,6 @@
             grouped[variant.variationType.name].append(variant.value)
         return grouped
     
-<<<<<<< HEAD
     def create(self, validated_data):
         """
         Creates an entry into the product table, productItem table from the internal list of product information,
@@ -120,16 +119,6 @@
             for variant in variations_data:
                 ProductConfigModel.objects.create(productItem=product_item, **variant)
         return product
-=======
-
-class ProductItemModelSerializer(serializers.ModelSerializer):
-    product = ProductModelSerializer(read_only=True)
-    
-    class Meta:
-        model = ProductItemModel
-        fields = ["id", "product", "sku", "stock", "price", "imageUrls"]
-
->>>>>>> 7ee43a6e
 
 class CategoryModelSerializer(serializers.ModelSerializer):
     breadcrumb = serializers.SerializerMethodField()
