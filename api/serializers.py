--- conflicted
+++ resolved
@@ -477,11 +477,7 @@
     class Meta:
         model = OrderModel
         fields = [
-<<<<<<< HEAD
             "id", "createdAt", "user", "guestUser", "address",
-=======
-            "id", "createdAt", "user", "guestUser", "address", 
->>>>>>> 2f342780
             "totalPrice", "status", "items"
         ]
         read_only_fields = ["user", "guestUser"]
@@ -499,11 +495,7 @@
     class Meta:
         model = OrderModel
         fields = [
-<<<<<<< HEAD
             "id", "createdAt", "user", "guestUser", "address",
-=======
-            "id", "createdAt", "user", "guestUser", "address", 
->>>>>>> 2f342780
             "totalPrice", "status", "items", "paymentIntentId"
         ]
         read_only_fields = ["user", "guestUser"]
@@ -546,11 +538,6 @@
         
         try:
             address = AddressModel.objects.get(id=address_id)
-<<<<<<< HEAD
-=======
-            # Validate shipping vendor exists but don't store on order
-            ShippingVendorModel.objects.get(id=shipping_vendor_id)
->>>>>>> 2f342780
         except AddressModel.DoesNotExist:
             raise serializers.ValidationError(f"Address with id {address_id} does not exist")
         
@@ -616,11 +603,8 @@
         try:
             user = UserModel.objects.get(id=user_id)
             address = AddressModel.objects.get(id=address_id)
-<<<<<<< HEAD
-=======
             # Validate shipping vendor exists but don't store on order
             ShippingVendorModel.objects.get(id=shipping_vendor_id)
->>>>>>> 2f342780
         except UserModel.DoesNotExist:
             raise serializers.ValidationError(f"User with id {user_id} does not exist")
         except AddressModel.DoesNotExist:
