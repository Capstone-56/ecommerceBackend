--- conflicted
+++ resolved
@@ -66,7 +66,6 @@
 
     class Meta:
         model = CategoryModel
-<<<<<<< HEAD
         fields = ["internalName", "name", "description", "parentCategory", "breadcrumb"]
 
     def get_breadcrumb(self, obj):
@@ -74,7 +73,4 @@
         return [
             {"name": anc.name, "internal_name": anc.internalName}
             for anc in obj.get_ancestors(include_self=True)
-        ]
-=======
-        fields = ["id", "name", "description", "parentCategory"]
->>>>>>> 9a802289
+        ]