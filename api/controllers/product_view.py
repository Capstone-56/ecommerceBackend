--- conflicted
+++ resolved
@@ -1,9 +1,5 @@
 from django.shortcuts import get_object_or_404
-<<<<<<< HEAD
-from django.db.models import Min, Max, Q
-=======
-from django.db.models import Min, Max, Count
->>>>>>> f5f18f06
+from django.db.models import Min, Max, Count, Q
 from rest_framework import viewsets
 from rest_framework.response import Response
 from rest_framework.decorators import action
