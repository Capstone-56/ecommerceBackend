from rest_framework import viewsets, status
from rest_framework.response import Response
from rest_framework.decorators import action
<<<<<<< HEAD
from rest_framework.permissions import AllowAny, IsAuthenticated
=======
from rest_framework.permissions import AllowAny
>>>>>>> 9a802289
from api.serializers import UserModelSerializer
from base.models import *
from rest_framework_simplejwt.tokens import RefreshToken
from rest_framework_simplejwt.exceptions import TokenError
from django.contrib.auth import logout

class AuthenticationViewSet(viewsets.ViewSet):
    """
    Handles user authentication operations like sign-up, login, token refresh, 2FA, etc.
    """

<<<<<<< HEAD
    @action(detail=False, methods=["post"], url_path="signup", permission_classes=[AllowAny])
=======
    @action(detail=False, methods=["post"], permission_classes=[AllowAny], url_path="signup", authentication_classes=[])
>>>>>>> 9a802289
    def signup(self, request):
        """
        Register a new user.
        POST /auth/signup
        Body:
        {
            "username": string,
            "email": string,
            "firstName": string,
            "lastName": string,
            "phone": string,
            "password": string,
            "role": string (correspond to the "role" enum)
        }
        """
        serializer = UserModelSerializer(data=request.data)
        if serializer.is_valid():
            user = serializer.save()
            return Response({
                "message": "User registered successfully",
                "user_id": user.id,
                "email": user.email
            }, status=status.HTTP_201_CREATED)

        return Response(serializer.errors, status=status.HTTP_400_BAD_REQUEST)

    @action(detail=False, methods=["post"], url_path="login", permission_classes=[AllowAny])
    def login(self, request):
        """
        Log in a user by username OR email.

        POST /auth/login
        Request body JSON:
        {
          "username": "string (username or email)",
          "password": "string"
        }
        """
        identifier = request.data.get("username", "")
        password = request.data.get("password", "")

        # Choose lookup on email vs username
        lookup = {"email": identifier} if "@" in identifier else {"username": identifier}

        try:
            user = UserModel.objects.get(**lookup)
        except UserModel.DoesNotExist:
            return Response({"detail": "Invalid credentials"}, status=status.HTTP_401_UNAUTHORIZED)

        if not user.check_password(password):
            return Response({"detail": "Invalid credentials"}, status=status.HTTP_401_UNAUTHORIZED)
        if not user.is_active:
            return Response({"detail": "Account disabled"}, status=status.HTTP_403_FORBIDDEN)

        # Issue JWTs
        refresh = RefreshToken.for_user(user)
        access = refresh.access_token

        return Response({
            "message": "Login successful",
            "access": str(access),
            "refresh": str(refresh),
        }, status=200)

    @action(detail=False, methods=["delete"], url_path="logout", permission_classes=[IsAuthenticated])
    def logout(self, request):
        """
        Invalidate a JWT session by blacklisting the provided refresh token.

        DELETE /auth/logout
        Body (JSON):
        {
          "refresh": "<refresh_token>"
        }
        """
        refresh_token = request.data.get("refresh")
        if not refresh_token:
            return Response(
                {"detail": "Refresh token required"},
                status=status.HTTP_400_BAD_REQUEST
            )

        try:
            token = RefreshToken(refresh_token)
            token.blacklist()
        except TokenError as e:
            return Response({"detail": e.args[0]}, status=status.HTTP_400_BAD_REQUEST)

        return Response(
            {"message": "Logged out successfully"},
            status=status.HTTP_200_OK
        )

    @action(detail=False, methods=["post"], url_path="refresh")
    def refresh_token(self, request):
        """
        Refresh an expiring JWT.

        POST /auth/refresh
        Request body JSON:
        { "refresh": "<refresh_token>" }
        """
        from rest_framework_simplejwt.views import TokenRefreshView
        return TokenRefreshView.as_view()(request._request)<|MERGE_RESOLUTION|>--- conflicted
+++ resolved
@@ -1,11 +1,7 @@
 from rest_framework import viewsets, status
 from rest_framework.response import Response
 from rest_framework.decorators import action
-<<<<<<< HEAD
 from rest_framework.permissions import AllowAny, IsAuthenticated
-=======
-from rest_framework.permissions import AllowAny
->>>>>>> 9a802289
 from api.serializers import UserModelSerializer
 from base.models import *
 from rest_framework_simplejwt.tokens import RefreshToken
@@ -17,11 +13,7 @@
     Handles user authentication operations like sign-up, login, token refresh, 2FA, etc.
     """
 
-<<<<<<< HEAD
-    @action(detail=False, methods=["post"], url_path="signup", permission_classes=[AllowAny])
-=======
     @action(detail=False, methods=["post"], permission_classes=[AllowAny], url_path="signup", authentication_classes=[])
->>>>>>> 9a802289
     def signup(self, request):
         """
         Register a new user.
